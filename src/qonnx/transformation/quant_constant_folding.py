--- conflicted
+++ resolved
@@ -1,4 +1,3 @@
-<<<<<<< HEAD
 # Copyright (c) 2023 Advanced Micro Devices, Inc.
 # All rights reserved.
 #
@@ -27,11 +26,8 @@
 # OR TORT (INCLUDING NEGLIGENCE OR OTHERWISE) ARISING IN ANY WAY OUT OF THE USE
 # OF THIS SOFTWARE, EVEN IF ADVISED OF THE POSSIBILITY OF SUCH DAMAGE.
 
-import warnings
-=======
 # Protobuf onnx graph node type
 from onnx import NodeProto
->>>>>>> 8b2b656d
 
 # QONNX wrapper of ONNX model graphs
 from qonnx.core.modelwrapper import ModelWrapper
